<script setup lang="ts">
import { ref, onUnmounted, onMounted } from 'vue'
import { PDFDocument } from 'pdf-lib'
import { open } from '@tauri-apps/plugin-dialog'
import { readFile } from '@tauri-apps/plugin-fs'
import ExifReader from 'exif-reader'
import { platform } from '@tauri-apps/plugin-os'
import { invoke } from '@tauri-apps/api/core'

interface ImageData {
	data: Uint8Array
	type: 'png' | 'jpg'
	url: string
	position: { x: number; y: number }
	rotation: number
	scale: number
	width: number // in cm
	height: number // in cm
	isResizing: boolean
	filename: string
}

interface ProjectData {
	id: string
	name: string
	surfaceWidth: number
	surfaceHeight: number
	images: ImageData[]
	position: { x: number; y: number }
	zoom: number
}

const pdfDoc = ref<PDFDocument | null>(null)
const images = ref<ImageData[]>([])
const isDragging = ref(false)
const startPos = ref({ x: 0, y: 0 })
const draggedImageIndex = ref(-1)
const startDimensions = ref({ width: 0, height: 0 })
const selectedImageIndex = ref(-1)
const zoom = ref(1)
const minZoom = 0.1
const maxZoom = 5

// Surface dimensions in cm
const surfaceWidth = ref(100)
const surfaceHeight = ref(100)

// Pixels per cm for display scaling
const PIXELS_PER_CM = 10

// Add these refs after other refs
const isPanning = ref(false)
const isSpacePressed = ref(false)
const viewerRef = ref<HTMLElement | null>(null)
const panStart = ref({ x: 0, y: 0, scrollLeft: 0, scrollTop: 0 })
const isFileMenuOpen = ref(false)
const fileMenuRef = ref<HTMLElement | null>(null)
const arrangeGap = ref(1) // Default 1cm gap
const position = ref({ x: 0, y: 0 })

// Add these refs
const snapThreshold = ref(0.2) // 0.2cm snap threshold
const isSnapping = ref(false)
const snapGuides = ref({ vertical: null as number | null, horizontal: null as number | null })

// Add these refs
const selectionBox = ref({ x: 0, y: 0, width: 0, height: 0 })
const isSelecting = ref(false)
const selectionStart = ref({ x: 0, y: 0 })
const selectedImageIndices = ref<number[]>([])

// Add these refs
const totalMemory = ref(0)
const usedMemory = ref(0)
const systemPlatform = ref('')

// Add these refs for project management
const projects = ref<ProjectData[]>([])
const activeProjectId = ref<string>('')

// Add these refs
const editingProjectId = ref<string>('')
const editingProjectName = ref('')

// Add new refs for loading states
const isLoadingProject = ref(false)
const isLoadingImage = ref(false)

// Add custom directive for auto-focus
const vFocus = {
	mounted: (el: HTMLElement) => el.focus(),
}

function updateSurfaceDimensions(width: number, height: number) {
	surfaceWidth.value = Math.max(10, Math.min(1000, width))
	surfaceHeight.value = Math.max(10, Math.min(1000, height))
	centerSurface()
}

function cmToPixels(cm: number): number {
	return cm * PIXELS_PER_CM
}

function pixelsToCm(pixels: number): number {
	return pixels / PIXELS_PER_CM
}

// Initialize PDF document
async function initPDF() {
	pdfDoc.value = await PDFDocument.create()

	// Add these lines after initPDF()
	window.addEventListener('keydown', handleKeyDown)
	window.addEventListener('keyup', handleKeyUp)
}

function handleCornerMouseDown(e: MouseEvent, index: number) {
	e.stopPropagation()
	const image = images.value[index]
	image.isResizing = true
	draggedImageIndex.value = index
	startPos.value = {
		x: e.clientX,
		y: e.clientY,
	}
	startDimensions.value = {
		width: image.width,
		height: image.height,
	}
}

function handleMouseMove(e: MouseEvent) {
	if (draggedImageIndex.value === -1) return
	const image = images.value[draggedImageIndex.value]

	if (image.isResizing) {
		const deltaX = pixelsToCm(e.clientX - startPos.value.x) / zoom.value
		const deltaY = pixelsToCm(e.clientY - startPos.value.y) / zoom.value

		// Calculate new dimensions
		let newWidth = Math.max(1, startDimensions.value.width + deltaX)
		let newHeight = Math.max(1, startDimensions.value.height + deltaY)

		// Constrain width to surface bounds
		if (image.position.x + newWidth > surfaceWidth.value) {
			newWidth = surfaceWidth.value - image.position.x
		}

		// Constrain height to surface bounds
		if (image.position.y + newHeight > surfaceHeight.value) {
			newHeight = surfaceHeight.value - image.position.y
		}

		// Apply constrained dimensions
		image.width = Math.max(1, newWidth)
		image.height = Math.max(1, newHeight)
	} else if (isDragging.value) {
		const newX = pixelsToCm((e.clientX - startPos.value.x) / zoom.value)
		const newY = pixelsToCm((e.clientY - startPos.value.y) / zoom.value)

		// Reset snap guides
		snapGuides.value = { vertical: null, horizontal: null }
		isSnapping.value = false

		let hasSnapped = false

		// Calculate the offset from the original position
		const offsetX = newX - image.position.x
		const offsetY = newY - image.position.y
		let finalOffsetX = offsetX
		let finalOffsetY = offsetY

		// Check snapping for the dragged image
		const moveSpeed = Math.sqrt(offsetX * offsetX + offsetY * offsetY)
		if (moveSpeed < 0.5) {
			// Only snap when moving very slowly
			images.value.forEach((otherImage, index) => {
				if (!selectedImageIndices.value.includes(index)) {
					// Vertical alignments (X-axis)
					const currentLeft = newX
					const currentRight = newX + image.width
					const currentCenterX = newX + image.width / 2

					const otherLeft = otherImage.position.x
					const otherRight = otherImage.position.x + otherImage.width
					const otherCenterX = otherImage.position.x + otherImage.width / 2

					const verticalAlignments = [
						{ pos: currentLeft, target: otherLeft }, // Left to Left
						{ pos: currentLeft, target: otherRight }, // Left to Right
						{ pos: currentLeft, target: otherCenterX }, // Left to Center
						{ pos: currentRight, target: otherLeft }, // Right to Left
						{ pos: currentRight, target: otherRight }, // Right to Right
						{ pos: currentRight, target: otherCenterX }, // Right to Center
						{ pos: currentCenterX, target: otherLeft }, // Center to Left
						{ pos: currentCenterX, target: otherRight }, // Center to Right
						{ pos: currentCenterX, target: otherCenterX }, // Center to Center
					]

					for (const align of verticalAlignments) {
						const distance = Math.abs(align.pos - align.target)
						if (distance < snapThreshold.value) {
							hasSnapped = true
							snapGuides.value.vertical = align.target
							const offset = align.pos - currentLeft
							const snapStrength = 1 - distance / snapThreshold.value
							const targetOffset = align.target - offset - image.position.x
							finalOffsetX = offsetX + (targetOffset - offsetX) * snapStrength
							break
						}
					}

					// Horizontal alignments (Y-axis)
					const currentTop = newY
					const currentBottom = newY + image.height
					const currentCenterY = newY + image.height / 2

					const otherTop = otherImage.position.y
					const otherBottom = otherImage.position.y + otherImage.height
					const otherCenterY = otherImage.position.y + otherImage.height / 2

					const horizontalAlignments = [
						{ pos: currentTop, target: otherTop }, // Top to Top
						{ pos: currentTop, target: otherBottom }, // Top to Bottom
						{ pos: currentTop, target: otherCenterY }, // Top to Center
						{ pos: currentBottom, target: otherTop }, // Bottom to Top
						{ pos: currentBottom, target: otherBottom }, // Bottom to Bottom
						{ pos: currentBottom, target: otherCenterY }, // Bottom to Center
						{ pos: currentCenterY, target: otherTop }, // Center to Top
						{ pos: currentCenterY, target: otherBottom }, // Center to Bottom
						{ pos: currentCenterY, target: otherCenterY }, // Center to Center
					]

					for (const align of horizontalAlignments) {
						const distance = Math.abs(align.pos - align.target)
						if (distance < snapThreshold.value) {
							hasSnapped = true
							snapGuides.value.horizontal = align.target
							const offset = align.pos - currentTop
							const snapStrength = 1 - distance / snapThreshold.value
							const targetOffset = align.target - offset - image.position.y
							finalOffsetY = offsetY + (targetOffset - offsetY) * snapStrength
							break
						}
					}
				}
			})
		}

		isSnapping.value = hasSnapped

		// Check if any selected image would go out of bounds
		let canMoveX = true
		let canMoveY = true

		selectedImageIndices.value.forEach((idx) => {
			const selectedImage = images.value[idx]
			const newPosX = selectedImage.position.x + finalOffsetX
			const newPosY = selectedImage.position.y + finalOffsetY

			if (newPosX < 0 || newPosX + selectedImage.width > surfaceWidth.value) {
				canMoveX = false
			}

			if (newPosY < 0 || newPosY + selectedImage.height > surfaceHeight.value) {
				canMoveY = false
			}
		})

		// Move all selected images
		selectedImageIndices.value.forEach((idx) => {
			const selectedImage = images.value[idx]
			const newPosX = canMoveX ? selectedImage.position.x + finalOffsetX : selectedImage.position.x
			const newPosY = canMoveY ? selectedImage.position.y + finalOffsetY : selectedImage.position.y

			selectedImage.position = {
				x: newPosX,
				y: newPosY,
			}
		})

		// Store the new position for the dragged image for next offset calculation
		startPos.value = {
			x: e.clientX - cmToPixels(image.position.x) * zoom.value,
			y: e.clientY - cmToPixels(image.position.y) * zoom.value,
		}
	}
}

function handleMouseUp() {
	if (draggedImageIndex.value !== -1) {
		images.value[draggedImageIndex.value].isResizing = false
	}
	isDragging.value = false
	draggedImageIndex.value = -1
	isSnapping.value = false
	snapGuides.value = { vertical: null, horizontal: null }
}

async function rotateRight(index: number) {
	const image = images.value[index]
	try {
		// Send image data to Rust for rotation
		const rotatedData = await invoke('rotate_image', {
			imageData: {
				data: Array.from(image.data),
				image_type: image.type,
				width: image.width,
				height: image.height,
				filename: image.filename,
			},
			angle: 90,
		})

		// Update image with rotated data
		image.data = new Uint8Array(rotatedData as number[])
		image.rotation = (image.rotation + 90) % 360

		// Update image URL
		URL.revokeObjectURL(image.url)
		const blob = new Blob([image.data], { type: `image/${image.type}` })
		image.url = URL.createObjectURL(blob)
	} catch (error) {
		console.error('Error rotating image:', error)
	}
}

function rotateLeft(index: number) {
	if (selectedImageIndices.value.includes(index)) {
		selectedImageIndices.value.forEach((idx) => {
			images.value[idx].rotation = (images.value[idx].rotation - 90) % 360
		})
	} else {
		images.value[index].rotation = (images.value[index].rotation - 90) % 360
	}
}

function handleMouseDown(e: MouseEvent, index: number) {
	// Only allow left click for image dragging
	if (e.button !== 0 || isSpacePressed.value) return

	e.stopPropagation() // Stop event from bubbling to viewer

	isDragging.value = true
	draggedImageIndex.value = index

	if (e.shiftKey) {
		// Shift+click - toggle this image in selection
		const selectionIndex = selectedImageIndices.value.indexOf(index)
		if (selectionIndex === -1) {
			selectedImageIndices.value.push(index)
			selectedImageIndex.value = index
		} else {
			selectedImageIndices.value.splice(selectionIndex, 1)
			selectedImageIndex.value =
				selectedImageIndices.value.length > 0
					? selectedImageIndices.value[selectedImageIndices.value.length - 1]
					: -1
		}
	} else if (selectedImageIndices.value.includes(index)) {
		// Clicking an already selected image - keep the selection
		selectedImageIndex.value = index
	} else {
		// Clicking a new image - select only this one
		selectedImageIndices.value = [index]
		selectedImageIndex.value = index
	}

	const image = images.value[index]
	startPos.value = {
		x: e.clientX - cmToPixels(image.position.x) * zoom.value,
		y: e.clientY - cmToPixels(image.position.y) * zoom.value,
	}
}

async function addImage() {
	try {
		const selected = await open({
			multiple: false,
			filters: [
				{
					name: 'Supported Files',
					extensions: ['png', 'jpg', 'jpeg', 'mif'],
				},
				{
					name: 'Image Files',
					extensions: ['png', 'jpg', 'jpeg'],
				},
				{
					name: 'MIF Files',
					extensions: ['mif'],
				},
			],
		})

<<<<<<< HEAD
		if (!selected) {
			return
		}

		// Start loading only after file is selected and we're about to read it
		isLoadingImage.value = true
		const filePath = selected as string
		const extension = filePath.toLowerCase().split('.').pop() || ''
		const imageBytes = await readFile(filePath)
		const type = extension === 'png' ? 'png' : 'jpg'
		const blob = new Blob([imageBytes], { type: `image/${type}` })
		const url = URL.createObjectURL(blob)
		const filename = filePath.split(/[/\\]/).pop() || ''

		// Create an image element to get dimensions
		const img = new Image()
		await new Promise((resolve) => {
			img.onload = resolve
			img.src = url
		})

		// Convert pixel dimensions to cm (assuming 96 DPI)
		const dpi = 96
		const width = (img.width / dpi) * 2.54
		const height = (img.height / dpi) * 2.54

		images.value.push({
			data: imageBytes,
			type,
			url,
			position: { x: 0, y: 0 },
			rotation: 0,
			scale: 1,
			width,
			height,
			isResizing: false,
			filename,
		})

		await updatePDF()
	} catch (error) {
		console.error('Error processing file:', error)
	} finally {
		isLoadingImage.value = false
		isFileMenuOpen.value = false  // Close menu after completion
=======
		if (selected) {
			const filePath = selected as string
			const extension = filePath.toLowerCase().split('.').pop() || ''

			if (extension === 'mif') {
				// Handle MIF file
				try {
					console.log('Selected MIF file:', filePath)
					const mifData = await invoke('open_mif', {
						request: {
							file_path: filePath,
						},
					})
					console.log('MIF file loaded, creating preview')

					// Create blob from the returned PNG data
					const mifBuffer = mifData as number[]
					const blob = new Blob([new Uint8Array(mifBuffer)], { type: 'image/png' })
					const url = URL.createObjectURL(blob)
					const filename = filePath.split(/[/\\]/).pop() || ''

					// Add as a new image
					images.value.push({
						data: new Uint8Array(mifBuffer),
						type: 'png',
						url,
						position: { x: 0, y: 0 },
						rotation: 0,
						scale: 1,
						width: 10, // Default size in cm
						height: 10,
						isResizing: false,
						filename,
					})

					await updatePDF()
				} catch (error) {
					console.error('Error processing MIF file:', error)
				}
			} else {
				// Handle regular image file
				const imageBytes = await readFile(filePath)
				const type = extension === 'png' ? 'png' : 'jpg'
				const blob = new Blob([imageBytes], { type: `image/${type}` })
				const url = URL.createObjectURL(blob)
				const filename = filePath.split(/[/\\]/).pop() || ''

				// Send image data to Rust for processing
				try {
					const processedData = await invoke('process_image', {
						imageData: {
							data: Array.from(imageBytes),
							image_type: type,
							width: 0,
							height: 0,
							filename,
						},
					})

					// Use the processed data from Rust
					const { width, height } = processedData as any

					images.value.push({
						data: imageBytes,
						type,
						url,
						position: { x: 0, y: 0 },
						rotation: 0,
						scale: 1,
						width,
						height,
						isResizing: false,
						filename,
					})

					await updatePDF()
				} catch (error) {
					console.error('Error processing image in Rust:', error)
				}
			}
		}
	} catch (error) {
		console.error('Error processing file:', error)
>>>>>>> 90fdab04
	}
}

async function updatePDF() {
	if (!pdfDoc.value || images.value.length === 0) return

	// Clear existing pages
	const pageCount = pdfDoc.value.getPageCount()
	for (let i = 0; i < pageCount; i++) {
		pdfDoc.value.removePage(0)
	}

	// Create a single page for all images
	const page = pdfDoc.value.addPage([800, 1000])

	// Calculate grid layout
	const imagesPerRow = Math.ceil(Math.sqrt(images.value.length))
	const rows = Math.ceil(images.value.length / imagesPerRow)

	const pageWidth = page.getWidth()
	const pageHeight = page.getHeight()
	const padding = 20
	const availableWidth = pageWidth - padding * 2
	const availableHeight = pageHeight - padding * 2

	const imageWidth = availableWidth / imagesPerRow
	const imageHeight = availableHeight / rows

	// Add all images to the single page
	for (let i = 0; i < images.value.length; i++) {
		const imageData = images.value[i]
		const image =
			imageData.type === 'png'
				? await pdfDoc.value.embedPng(imageData.data)
				: await pdfDoc.value.embedJpg(imageData.data)

		// Calculate position in grid
		const row = Math.floor(i / imagesPerRow)
		const col = i % imagesPerRow

		// Calculate dimensions while maintaining aspect ratio
		const { width, height } = image.scale(1)
		const aspectRatio = width / height

		let scaledWidth = imageWidth - padding
		let scaledHeight = scaledWidth / aspectRatio

		if (scaledHeight > imageHeight - padding) {
			scaledHeight = imageHeight - padding
			scaledWidth = scaledHeight * aspectRatio
		}

		// Calculate position to center image in its grid cell
		const x = padding + col * imageWidth + (imageWidth - scaledWidth) / 2
		const y = pageHeight - padding - (row + 1) * imageHeight + (imageHeight - scaledHeight) / 2

		page.drawImage(image, {
			x,
			y,
			width: scaledWidth,
			height: scaledHeight,
		})
	}
}

async function downloadPDF() {
	if (!pdfDoc.value) return
	console.log('Downloading PDF')
	try {
		// Update PDF first
		await updatePDF()

		// Save the PDF
		const pdfBytes = await pdfDoc.value.save()

		// Create blob and download
		const blob = new Blob([pdfBytes], { type: 'application/pdf' })
		const url = URL.createObjectURL(blob)

		const link = document.createElement('a')
		link.href = url
		link.download = 'images.pdf'
		document.body.appendChild(link)
		link.click()
		document.body.removeChild(link)
		URL.revokeObjectURL(url)

		console.log('PDF downloaded')
		//see size of pdf and dimensions
		console.log('PDF size:', pdfBytes.byteLength)
		console.log(
			'PDF dimensions:',
			pdfDoc.value.getPageCount(),
			pdfDoc.value.getPage(0).getWidth(),
			pdfDoc.value.getPage(0).getHeight(),
		)
	} catch (error) {
		console.error('Error downloading PDF:', error)
	} finally {
		console.log('PDF downloaded')
	}
}

function handleWheel(e: WheelEvent) {
	if (e.ctrlKey || e.metaKey) {
		e.preventDefault()

		const rect = viewerRef.value?.getBoundingClientRect()
		if (!rect) return

		// Calculate new zoom
		const delta = -Math.sign(e.deltaY) * 0.1
		const newZoom = Math.max(minZoom, Math.min(maxZoom, zoom.value + delta))

		if (newZoom !== zoom.value) {
			// Get the center of the container (horizontally only)
			const containerCenterX = rect.width / 2

			// Get the surface center relative to container before zoom (horizontally only)
			const surfaceCenterX = (containerCenterX - position.value.x) / zoom.value

			// Update zoom
			zoom.value = newZoom

			// Update position to keep surface centered horizontally only
			position.value = {
				x: containerCenterX - surfaceCenterX * newZoom,
				y: position.value.y, // Keep vertical position unchanged
			}
		}
	}
}

function handleKeyDown(e: KeyboardEvent) {
	if (e.code === 'Space') {
		e.preventDefault()
		isSpacePressed.value = true
	}

	// Add keyboard shortcuts
	if (!e.ctrlKey && !e.metaKey) {
		switch (e.code) {
			case 'KeyA':
				if (images.value.length > 0) {
					arrangeImages()
				}
				break
			case 'KeyD':
				if (selectedImageIndex.value !== -1) {
					duplicateImage(selectedImageIndex.value)
				}
				break
			case 'KeyL':
				if (selectedImageIndex.value !== -1) {
					rotateLeft(selectedImageIndex.value)
				}
				break
			case 'KeyR':
				if (selectedImageIndex.value !== -1) {
					rotateRight(selectedImageIndex.value)
				}
				break
			case 'KeyS':
				if (selectedImageIndex.value !== -1) {
					resetImageSize(selectedImageIndex.value)
				}
				break
			case 'KeyV':
				resetView()
				break
			case 'Delete':
				if (selectedImageIndex.value !== -1) {
					removeImage(selectedImageIndex.value)
				}
				break
			case 'KeyF':
				if (selectedImageIndex.value !== -1) {
					bringToFront(selectedImageIndex.value)
				}
				break
			case 'KeyB':
				if (selectedImageIndex.value !== -1) {
					sendToBack(selectedImageIndex.value)
				}
				break
			case 'KeyT':
				if (images.value.length > 0) {
					arrangeAsTable()
				}
				break
		}
	}
}

function handleKeyUp(e: KeyboardEvent) {
	if (e.code === 'Space') {
		isSpacePressed.value = false
	}
}

function handleViewerMouseDown(e: MouseEvent) {
	if (e.button === 1 || (e.button === 0 && isSpacePressed.value)) {
		e.preventDefault()
		isPanning.value = true
		panStart.value = {
			x: e.clientX - position.value.x,
			y: e.clientY - position.value.y,
		}
	} else if (e.button === 0) {
		const target = e.target as HTMLElement

		if (target.closest('.viewer') && !target.closest('.image-container')) {
			isSelecting.value = true
			const rect = viewerRef.value?.getBoundingClientRect()
			if (!rect) return

			const surfaceX = e.clientX - rect.left - position.value.x - 32
			const surfaceY = e.clientY - rect.top - position.value.y - 32

			selectionStart.value = {
				x: surfaceX,
				y: surfaceY,
			}
			selectionBox.value = {
				x: surfaceX,
				y: surfaceY,
				width: 0,
				height: 0,
			}

			if (!e.shiftKey) {
				selectedImageIndices.value = []
				selectedImageIndex.value = -1
			}
		}
	}
}

function handleViewerMouseMove(e: MouseEvent) {
	if (isPanning.value) {
		position.value = {
			x: e.clientX - panStart.value.x,
			y: e.clientY - panStart.value.y,
		}
	} else if (isSelecting.value) {
		const rect = viewerRef.value?.getBoundingClientRect()
		if (!rect) return

		const surfaceX = e.clientX - rect.left - position.value.x - 32
		const surfaceY = e.clientY - rect.top - position.value.y - 32

		selectionBox.value = {
			x: Math.min(selectionStart.value.x, surfaceX),
			y: Math.min(selectionStart.value.y, surfaceY),
			width: Math.abs(surfaceX - selectionStart.value.x),
			height: Math.abs(surfaceY - selectionStart.value.y),
		}

		// Check which images are in the selection box
		images.value.forEach((image, index) => {
			const imageRect = {
				x: cmToPixels(image.position.x),
				y: cmToPixels(image.position.y),
				width: cmToPixels(image.width),
				height: cmToPixels(image.height),
			}

			if (isRectIntersecting(selectionBox.value, imageRect)) {
				if (!selectedImageIndices.value.includes(index)) {
					selectedImageIndices.value.push(index)
					selectedImageIndex.value = index
				}
			}
		})
	}
}

function handleViewerMouseUp() {
	isPanning.value = false
	isSelecting.value = false
}

function removeImage(index: number) {
	// Remove all selected images if the clicked image is selected
	if (selectedImageIndices.value.includes(index)) {
		selectedImageIndices.value.forEach((idx) => {
			URL.revokeObjectURL(images.value[idx].url)
		})
		images.value = images.value.filter((_, idx) => !selectedImageIndices.value.includes(idx))
		selectedImageIndices.value = []
		selectedImageIndex.value = -1
	} else {
		URL.revokeObjectURL(images.value[index].url)
		images.value.splice(index, 1)
		selectedImageIndex.value = -1
	}
}

function duplicateImage(index: number) {
	const original = images.value[index]
	const newUrl = URL.createObjectURL(new Blob([original.data], { type: `image/${original.type}` }))

	// Create copy with slight offset
	const copy: ImageData = {
		...original,
		url: newUrl,
		position: {
			x: original.position.x + 1,
			y: original.position.y + 1,
		},
	}

	images.value.push(copy)
}

async function resetImageSize(index: number) {
	const image = images.value[index]

	// Create temporary image to get dimensions
	const img = new Image()
	img.src = image.url
	await new Promise((resolve) => {
		img.onload = resolve
	})

	// Try to get resolution from EXIF data
	let xResolution = 72 // Default resolution
	let yResolution = 72
	let resolutionUnit = 2 // 2 = inches, 3 = cm

	try {
		const exifData = ExifReader.load(image.data)
		if (exifData?.exif) {
			xResolution = exifData.exif.XResolution || xResolution
			yResolution = exifData.exif.YResolution || yResolution
			resolutionUnit = exifData.exif.ResolutionUnit || resolutionUnit
		}
	} catch (e) {
		console.warn('Could not read EXIF data, using default resolution')
	}

	// Convert to DPI if resolution unit is cm
	if (resolutionUnit === 3) {
		xResolution = xResolution * 2.54
		yResolution = yResolution * 2.54
	}

	// Convert pixel dimensions to cm
	const widthCm = (img.width / xResolution) * 2.54
	const heightCm = (img.height / yResolution) * 2.54

	// Only scale down if larger than surface
	let finalWidthCm = widthCm
	let finalHeightCm = heightCm

	if (widthCm > surfaceWidth.value || heightCm > surfaceHeight.value) {
		const scaleW = surfaceWidth.value / widthCm
		const scaleH = surfaceHeight.value / heightCm
		const scale = Math.min(scaleW, scaleH)
		finalWidthCm *= scale
		finalHeightCm *= scale
	}

	// Update image dimensions
	image.width = finalWidthCm
	image.height = finalHeightCm
}

function clearAllImages() {
	// Clean up URLs before removing
	images.value.forEach((img) => URL.revokeObjectURL(img.url))
	images.value = []
	selectedImageIndex.value = -1
}

function resetView() {
	zoom.value = 1
	centerSurface()
}

function bringToFront(index: number) {
	const image = images.value[index]
	images.value.splice(index, 1)
	images.value.push(image)
}

function sendToBack(index: number) {
	const image = images.value[index]
	images.value.splice(index, 1)
	images.value.unshift(image)
}

function newSurface() {
	if (images.value.length > 0) {
		if (!confirm('Are you sure you want to create a new surface? All unsaved changes will be lost.')) {
			return
		}
	}
	clearAllImages()
	surfaceWidth.value = 100
	surfaceHeight.value = 100
	zoom.value = 1
	if (viewerRef.value) {
		viewerRef.value.scrollLeft = 0
		viewerRef.value.scrollTop = 0
	}
}

async function saveProject() {
	try {
		const currentProject = projects.value.find((p) => p.id === activeProjectId.value)
		if (!currentProject) return

		const projectData = {
			surfaceWidth: surfaceWidth.value,
			surfaceHeight: surfaceHeight.value,
			images: images.value.map((img) => ({
				...img,
				data: Array.from(img.data), // Convert Uint8Array to regular array for JSON
			})),
		}

		const blob = new Blob([JSON.stringify(projectData)], { type: 'application/json' })
		const url = URL.createObjectURL(blob)

		const link = document.createElement('a')
		link.href = url
		link.download = `${currentProject.name}.json`
		document.body.appendChild(link)
		link.click()
		document.body.removeChild(link)
		URL.revokeObjectURL(url)
	} catch (error) {
		console.error('Error saving project:', error)
	}
}

async function loadProject() {
	try {
		const selected = await open({
			multiple: false,
			filters: [{ name: 'JSON', extensions: ['json'] }],
		})

<<<<<<< HEAD
		if (!selected) {
			return
=======
		if (selected) {
			const fileContent = await readFile(selected as string)
			const projectData = JSON.parse(new TextDecoder().decode(fileContent))

			// Convert array data back to Uint8Array for images
			const processedImages = projectData.images.map((img: any) => ({
				...img,
				data: new Uint8Array(img.data),
			}))

			// Create new project from loaded data
			const newProject: ProjectData = {
				id: crypto.randomUUID(),
				name: (selected as string).split(/[/\\]/).pop()?.replace('.json', '') || 'Untitled',
				surfaceWidth: projectData.surfaceWidth,
				surfaceHeight: projectData.surfaceHeight,
				images: processedImages,
				position: projectData.position || { x: 0, y: 0 },
				zoom: projectData.zoom || 1,
			}
			projects.value.push(newProject)
			switchProject(newProject.id)
>>>>>>> 90fdab04
		}

		// Start loading only after file is selected and we're about to read it
		isLoadingProject.value = true
		const fileContent = await readFile(selected as string)
		const projectData = JSON.parse(new TextDecoder().decode(fileContent))

		// Convert array data back to Uint8Array for images
		const processedImages = projectData.images.map((img: any) => ({
			...img,
			data: new Uint8Array(img.data),
		}))

		// Create new project from loaded data
		const newProject: ProjectData = {
			id: crypto.randomUUID(),
			name: (selected as string).split(/[/\\]/).pop()?.replace('.json', '') || 'Untitled',
			surfaceWidth: projectData.surfaceWidth,
			surfaceHeight: projectData.surfaceHeight,
			images: processedImages,
			position: projectData.position || { x: 0, y: 0 },
			zoom: projectData.zoom || 1,
		}
		projects.value.push(newProject)
		switchProject(newProject.id)
	} catch (error) {
		console.error('Error loading project:', error)
	} finally {
		isLoadingProject.value = false
		isFileMenuOpen.value = false  // Close menu after completion
	}
}

function handleClickOutside(e: MouseEvent) {
	if (fileMenuRef.value && !fileMenuRef.value.contains(e.target as Node)) {
		isFileMenuOpen.value = false
	}
}

// Add new table function
function arrangeAsTable() {
	if (images.value.length === 0) return

	// Calculate optimal grid dimensions
	const count = images.value.length
	const aspectRatio = surfaceWidth.value / surfaceHeight.value
	const cols = Math.ceil(Math.sqrt(count * aspectRatio))
	const rows = Math.ceil(count / cols)

	// Calculate cell dimensions with gaps
	const totalGapWidthSpace = arrangeGap.value * (cols - 1)
	const totalGapHeightSpace = arrangeGap.value * (rows - 1)
	const cellWidth = (surfaceWidth.value - totalGapWidthSpace) / cols
	const cellHeight = (surfaceHeight.value - totalGapHeightSpace) / rows

	// Arrange images in grid
	images.value.forEach((image, index) => {
		const row = Math.floor(index / cols)
		const col = index % cols

		// Set position to cell position with gaps
		image.position = {
			x: col * (cellWidth + arrangeGap.value),
			y: row * (cellHeight + arrangeGap.value),
		}

		// Set dimensions to match cell size
		image.width = cellWidth
		image.height = cellHeight
	})
}

// Keep the original arrange function
function arrangeImages() {
	if (images.value.length === 0) return

	const rows: { y: number; remainingWidth: number }[] = [{ y: 0, remainingWidth: surfaceWidth.value }]

	// Sort images by height (tallest first) to optimize space usage
	const sortedImages = [...images.value].sort((a, b) => b.height - a.height)

	for (const image of sortedImages) {
		let placed = false

		// Try to fit in existing rows
		for (const row of rows) {
			// Check if image fits with gap
			if (row.remainingWidth >= image.width + arrangeGap.value) {
				// Place image in this row with gap
				const x = surfaceWidth.value - row.remainingWidth
				image.position = { x, y: row.y }
				row.remainingWidth -= image.width + arrangeGap.value
				placed = true
				break
			}
		}

		// If image doesn't fit in any existing row, create new row
		if (!placed) {
			// Find Y position for new row (below all existing content)
			const maxY = Math.max(
				...rows.map((row) => {
					const imagesInRow = sortedImages.filter((img) => img.position.y === row.y)
					return row.y + (imagesInRow.length > 0 ? Math.max(...imagesInRow.map((img) => img.height)) : 0)
				}),
			)

			// Add gap between rows
			const newY = maxY + (rows.length > 1 ? arrangeGap.value : 0)

			// Create new row if it fits within surface height
			if (newY + image.height <= surfaceHeight.value) {
				rows.push({ y: newY, remainingWidth: surfaceWidth.value })
				image.position = { x: 0, y: newY }
				rows[rows.length - 1].remainingWidth -= image.width + arrangeGap.value
			}
		}
	}
}

// Update centerSurface function
function centerSurface() {
	const container = viewerRef.value
	if (!container) return

	const rect = container.getBoundingClientRect()
	position.value = {
		x: (rect.width - cmToPixels(surfaceWidth.value) * zoom.value) / 2,
		y: 20, // Fixed top padding
	}
}

function constrainPosition(index: number) {
	const image = images.value[index]
	if (!image) return

	// Constrain X position
	image.position.x = Math.max(0, Math.min(surfaceWidth.value - image.width, image.position.x))

	// Constrain Y position
	image.position.y = Math.max(0, Math.min(surfaceHeight.value - image.height, image.position.y))
}

// Update isRectIntersecting to be more precise
function isRectIntersecting(
	r1: { x: number; y: number; width: number; height: number },
	r2: { x: number; y: number; width: number; height: number },
) {
	const r1Right = r1.x + r1.width
	const r1Bottom = r1.y + r1.height
	const r2Right = r2.x + r2.width
	const r2Bottom = r2.y + r2.height

	return !(r2.x > r1Right || r2Right < r1.x || r2.y > r1Bottom || r2Bottom < r1.y)
}

// Function to update memory info
async function updateMemoryInfo() {
	try {
		// For now, let's use navigator.deviceMemory as a fallback
		if (navigator.deviceMemory) {
			totalMemory.value = navigator.deviceMemory
			usedMemory.value = Math.round(navigator.deviceMemory * 0.7) // Rough estimate
		}
		systemPlatform.value = await platform()
	} catch (error) {
		console.error('Error getting system info:', error)
	}
}

// Function to create a new project
function createNewProject(name: string = 'Untitled') {
	// Save current project if exists
	if (activeProjectId.value) {
		const currentProject = projects.value.find((p) => p.id === activeProjectId.value)
		if (currentProject) {
			currentProject.surfaceWidth = surfaceWidth.value
			currentProject.surfaceHeight = surfaceHeight.value
			currentProject.images = images.value.map((img) => ({
				...img,
				data: img.data,
				url: '',
			}))
			currentProject.position = { ...position.value }
			currentProject.zoom = zoom.value
		}
	}

	const newProject: ProjectData = {
		id: crypto.randomUUID(),
		name,
		surfaceWidth: 100,
		surfaceHeight: 100,
		images: [],
		position: { x: 0, y: 0 },
		zoom: 1,
	}
	projects.value.push(newProject)
	activeProjectId.value = newProject.id

	// Clear current state
	images.value = []
	surfaceWidth.value = 100
	surfaceHeight.value = 100
	position.value = { x: 0, y: 0 }
	zoom.value = 1
	centerSurface()
}

// Function to switch between projects
function switchProject(projectId: string) {
	// Save current project state
	if (activeProjectId.value) {
		const currentProject = projects.value.find((p) => p.id === activeProjectId.value)
		if (currentProject) {
			currentProject.surfaceWidth = surfaceWidth.value
			currentProject.surfaceHeight = surfaceHeight.value
			currentProject.images = images.value.map((img) => ({
				...img,
				data: img.data,
				url: '', // Don't store URLs as they need to be recreated
			}))
			currentProject.position = { ...position.value }
			currentProject.zoom = zoom.value
		}
	}

	// Load new project state
	const project = projects.value.find((p) => p.id === projectId)
	if (project) {
		activeProjectId.value = projectId
		surfaceWidth.value = project.surfaceWidth
		surfaceHeight.value = project.surfaceHeight
		images.value = project.images.map((img) => {
			const blob = new Blob([img.data], { type: `image/${img.type}` })
			const url = URL.createObjectURL(blob)
			return {
				...img,
				url,
			}
		})
		position.value = { ...project.position }
		zoom.value = project.zoom
		centerSurface()
	}
}

// Function to close project
function closeProject(projectId: string) {
	const index = projects.value.findIndex((p) => p.id === projectId)
	if (index !== -1) {
		projects.value.splice(index, 1)
		if (projectId === activeProjectId.value) {
			activeProjectId.value = projects.value[Math.max(0, index - 1)]?.id || ''
			if (activeProjectId.value) {
				switchProject(activeProjectId.value)
			}
		}
	}
}

// Add function to handle tab rename
function startRenameProject(project: ProjectData, event: MouseEvent) {
	event.stopPropagation()
	editingProjectId.value = project.id
	editingProjectName.value = project.name
}

function finishRenameProject() {
	if (editingProjectId.value) {
		const project = projects.value.find((p) => p.id === editingProjectId.value)
		if (project && editingProjectName.value.trim()) {
			project.name = editingProjectName.value.trim()
		}
		editingProjectId.value = ''
		editingProjectName.value = ''
	}
}

onMounted(() => {
	window.addEventListener('click', handleClickOutside)
	// Create initial project if none exists
	if (projects.value.length === 0) {
		createNewProject()
	}
	centerSurface()
	updateMemoryInfo()
	const memoryInterval = setInterval(updateMemoryInfo, 2000)

	onUnmounted(() => {
		clearInterval(memoryInterval)
	})
})

onUnmounted(() => {
	// Cleanup image URLs
	images.value.forEach((img) => URL.revokeObjectURL(img.url))

	// Add these lines to the existing onUnmounted
	window.removeEventListener('keydown', handleKeyDown)
	window.removeEventListener('keyup', handleKeyUp)
	window.removeEventListener('click', handleClickOutside)
})
</script>

<template>
	<div class="pb-4 h-screen flex flex-col">
		<!-- Existing toolbar -->
		<div class="toolbar mb-4 bg-[#2b2b2b] flex flex-col">
			<!-- Top menu bar -->
			<div class="flex items-center px-1 py-1 bg-[#1e1e1e] text-[#8b8b8b] text-sm">
				<div ref="fileMenuRef" class="relative">
					<button class="px-3 py-1 hover:bg-[#3a3a3a] rounded" @click.stop="isFileMenuOpen = !isFileMenuOpen">
						File
					</button>
					<div
						v-if="isFileMenuOpen"
						class="absolute top-[40px] left-5 bg-[#2b2b2b] rounded shadow-lg py-1 min-w-[200px] z-10 text-[#8b8b8b]"
					>
						<button
							class="w-full px-4 py-2 text-left hover:bg-[#3a3a3a] flex items-center justify-between group"
							@click="newSurface"
						>
							<span>New Surface</span>
							<span class="text-xs text-[#5a5a5a] flex items-center gap-2">
								<span>Ctrl+N</span>
								<div v-if="isLoadingProject" class="w-4 h-4 border-2 border-t-blue-500 border-[#3a3a3a] rounded-full animate-spin"></div>
							</span>
						</button>
						<button
							class="w-full px-4 py-2 text-left hover:bg-[#3a3a3a] flex items-center justify-between group"
							@click="addImage"
						>
							<span>Place Image</span>
							<span class="text-xs text-[#5a5a5a] flex items-center gap-2">
								<span>Ctrl+P</span>
								<div v-if="isLoadingImage" class="w-4 h-4 border-2 border-t-blue-500 border-[#3a3a3a] rounded-full animate-spin"></div>
							</span>
						</button>
						<div class="border-t border-[#3a3a3a] my-1"></div>
						<button
							class="w-full px-4 py-2 text-left hover:bg-[#3a3a3a] flex items-center justify-between"
							@click="saveProject"
						>
							<span>Save</span>
							<span class="text-xs text-[#5a5a5a]">Ctrl+S</span>
						</button>
						<button
							class="w-full px-4 py-2 text-left hover:bg-[#3a3a3a] flex items-center justify-between"
							@click="loadProject"
						>
							<span>Open</span>
							<span class="text-xs text-[#5a5a5a]">Ctrl+O</span>
						</button>
						<div class="border-t border-[#3a3a3a] my-1"></div>
						<button
							v-if="images.length > 0"
							class="w-full px-4 py-2 text-left hover:bg-[#3a3a3a]"
							@click="downloadPDF"
						>
							Export as PDF
						</button>
					</div>
				</div>
			</div>

			<!-- Project tabs -->
			<div class="flex items-center gap-1 px-2 py-1 bg-[#1e1e1e] border-t border-[#3a3a3a] overflow-x-auto">
				<div
					v-for="project in projects"
					:key="project.id"
					class="flex items-center gap-2 px-3 py-1 rounded-t cursor-pointer text-sm"
					:class="[
						project.id === activeProjectId
							? 'bg-[#2b2b2b] text-white'
							: 'bg-[#252525] text-[#8b8b8b] hover:bg-[#2b2b2b]',
					]"
					@click="switchProject(project.id)"
					@dblclick="startRenameProject(project, $event)"
				>
					<div class="min-w-[60px]">
						<input
							v-if="editingProjectId === project.id"
							ref="editInput"
							v-model="editingProjectName"
							v-focus
							class="w-full px-1 py-0.5 bg-[#1e1e1e] text-white rounded border border-[#0a84ff] focus:outline-none"
							@keyup.enter="finishRenameProject"
							@blur="finishRenameProject"
							@click.stop
						/>
						<span v-else>{{ project.name }}</span>
					</div>
					<button class="opacity-50 hover:opacity-100" @click.stop="closeProject(project.id)">×</button>
				</div>

				<!-- New project button -->
				<button class="px-3 py-1 text-[#8b8b8b] hover:bg-[#3a3a3a] rounded text-sm" @click="createNewProject()">
					+
				</button>
			</div>

			<!-- Tools bar -->
			<div class="flex items-center gap-2 p-2 bg-[#2b2b2b] border-t border-[#232323]">
				<div class="flex items-center gap-1 pr-4 border-r border-[#232323]">
					<button
						v-if="selectedImageIndex !== -1"
						class="px-3 py-1 hover:bg-[#3a3a3a] rounded text-sm"
						title="Delete (Del)"
						@click="removeImage(selectedImageIndex)"
					>
						Delete
					</button>
					<button
						v-if="selectedImageIndex !== -1"
						class="px-3 py-1 hover:bg-[#3a3a3a] rounded text-sm"
						title="Duplicate (D)"
						@click="duplicateImage(selectedImageIndex)"
					>
						Duplicate
					</button>
				</div>

				<div class="flex items-center gap-1 px-4 border-r border-[#232323]">
					<button
						v-if="selectedImageIndex !== -1"
						class="px-3 py-1 hover:bg-[#3a3a3a] rounded text-sm"
						title="Rotate Left (L)"
						@click="rotateLeft(selectedImageIndex)"
					>
						Rotate Left
					</button>
					<button
						v-if="selectedImageIndex !== -1"
						class="px-3 py-1 hover:bg-[#3a3a3a] rounded text-sm"
						title="Rotate Right (R)"
						@click="rotateRight(selectedImageIndex)"
					>
						Rotate Right
					</button>
				</div>

				<div class="flex items-center gap-1 px-4">
					<button
						v-if="selectedImageIndex !== -1"
						class="px-3 py-1 hover:bg-[#3a3a3a] rounded text-sm"
						title="Bring Forward (F)"
						@click="bringToFront(selectedImageIndex)"
					>
						Bring Forward
					</button>
					<button
						v-if="selectedImageIndex !== -1"
						class="px-3 py-1 hover:bg-[#3a3a3a] rounded text-sm"
						title="Send Backward (B)"
						@click="sendToBack(selectedImageIndex)"
					>
						Send Backward
					</button>
				</div>

				<div class="flex items-center gap-1 px-4 border-r border-[#232323]">
					<button
						v-if="images.length > 0"
						class="px-3 py-1 hover:bg-[#3a3a3a] rounded text-sm"
						title="Arrange Images (A)"
						@click="arrangeImages"
					>
						Arrange
					</button>
					<button
						v-if="images.length > 0"
						class="px-3 py-1 hover:bg-[#3a3a3a] rounded text-sm"
						title="Table View (T)"
						@click="arrangeAsTable"
					>
						Table
					</button>
					<div class="flex items-center gap-2 ml-2">
						<span class="text-sm">Gap:</span>
						<input
							v-model.number="arrangeGap"
							type="number"
							class="w-16 px-2 py-1 bg-[#3a3a3a] rounded border border-[#2b2b2b] focus:border-[#0a84ff] text-sm"
							min="0"
							max="10"
							step="0.5"
						/>
						<span class="text-sm">cm</span>
					</div>
				</div>
			</div>
		</div>

		<div class="flex gap-4 flex-1">
			<div class="flex-1 overflow-hidden bg-gray-900 rounded-lg">
				<!-- Horizontal Ruler -->
				<div class="h-8 ml-8 relative bg-[#2b2b2b] border-b border-[#3a3a3a] overflow-hidden">
					<div
						class="absolute h-full"
						:style="{
							transform: `translate(${position.x}px, 0) scale(${zoom})`,
							transformOrigin: 'left',
							width: cmToPixels(surfaceWidth) + 'px',
						}"
					>
						<div
							v-for="i in Math.ceil(surfaceWidth)"
							:key="i"
							class="absolute top-0 h-full flex items-end"
							:style="{ left: `${cmToPixels(i - 1)}px` }"
						>
							<div class="h-2 border-l border-[#8b8b8b]"></div>
							<div
								v-if="(i - 1) % 5 === 0"
								class="absolute bottom-0 left-0 text-[10px] text-[#8b8b8b] transform -translate-x-1/2"
							>
								{{ i - 1 }}
							</div>
						</div>
					</div>
				</div>

				<div class="flex">
					<!-- Vertical Ruler -->
					<div class="w-8 relative bg-[#2b2b2b] border-r border-[#3a3a3a] overflow-hidden">
						<div
							class="absolute w-full"
							:style="{
								transform: `translate(0, ${position.y}px) scale(${zoom})`,
								transformOrigin: 'top',
								height: cmToPixels(surfaceHeight) + 'px',
							}"
						>
							<div
								v-for="i in Math.ceil(surfaceHeight)"
								:key="i"
								class="absolute left-0 w-full flex items-center"
								:style="{ top: `${cmToPixels(i - 1)}px` }"
							>
								<div class="w-2 border-t border-[#8b8b8b]"></div>
								<div
									v-if="(i - 1) % 5 === 0"
									class="absolute left-3 text-[10px] text-[#8b8b8b] transform -translate-y-1/2"
								>
									{{ i - 1 }}
								</div>
							</div>
						</div>
					</div>

					<div
						ref="viewerRef"
						class="viewer-container flex-1 relative"
						:class="{ 'cursor-grab': isSpacePressed, 'cursor-grabbing': isPanning }"
						@wheel="handleWheel"
						@mousedown="handleViewerMouseDown"
						@mousemove.stop="handleViewerMouseMove"
						@mouseup.stop="handleViewerMouseUp"
					>
<<<<<<< HEAD
						<!-- Loading overlay for the surface -->
						<div
							v-if="isLoadingProject || isLoadingImage"
							class="absolute inset-0 z-50 backdrop-blur-[2px] flex items-center justify-center"
							style="pointer-events: none;"
						>
							<div 
								class="bg-[#2b2b2b] bg-opacity-80 rounded-lg p-6 flex flex-col items-center gap-4 shadow-lg"
							>
								<div class="w-8 h-8 border-4 border-t-blue-500 border-[#3a3a3a] rounded-full animate-spin"></div>
								<div class="text-white text-sm">
									{{ isLoadingProject ? 'Loading Project...' : 'Processing Image...' }}
								</div>
							</div>
						</div>

=======
>>>>>>> 90fdab04
						<div
							class="viewer absolute"
							:style="{
								width: cmToPixels(surfaceWidth) + 'px',
								height: cmToPixels(surfaceHeight) + 'px',
								transform: `translate(${position.x}px, ${position.y}px) scale(${zoom})`,
								transformOrigin: 'center center',
							}"
							@mousemove="handleMouseMove"
							@mouseup="handleMouseUp"
							@mouseleave="handleMouseUp"
						>
							<template v-if="images.length > 0">
								<!-- Add guide lines -->
								<div v-if="isSnapping && draggedImageIndex !== -1">
									<!-- Vertical guide -->
									<div
										v-if="snapGuides.vertical"
										class="absolute border-l border-blue-500 border-dashed h-full"
										:style="{
											left: `${cmToPixels(snapGuides.vertical)}px`,
											top: '0',
										}"
									></div>
									<!-- Horizontal guide -->
									<div
										v-if="snapGuides.horizontal"
										class="absolute border-t border-blue-500 border-dashed w-full"
										:style="{
											top: `${cmToPixels(snapGuides.horizontal)}px`,
											left: '0',
										}"
									></div>
								</div>

								<!-- Images -->
								<div
									v-for="(image, index) in images"
									:key="index"
									class="absolute image-container"
									:class="{
										'outline outline-2 outline-blue-500': selectedImageIndices.includes(index),
										'outline outline-2 outline-blue-700': isSnapping && index === draggedImageIndex,
									}"
									:style="{
										transform: `translate(${cmToPixels(image.position.x)}px, ${cmToPixels(image.position.y)}px) rotate(${image.rotation}deg)`,
										width: `${cmToPixels(image.width)}px`,
										height: `${cmToPixels(image.height)}px`,
										cursor: 'pointer',
										transformOrigin: '0 0',
										zIndex: '1',
									}"
									@mousedown.stop="(e) => handleMouseDown(e, index)"
								>
									<div
										class="relative group h-full w-full"
										:class="{
											'cursor-grabbing': isDragging && draggedImageIndex === index,
											'cursor-grab': !isDragging,
										}"
									>
										<div
											class="w-full h-full"
											:style="{
												backgroundImage: `url(${image.url})`,
												backgroundSize: `${cmToPixels(5)}px ${cmToPixels(5)}px`, // 5cm × 5cm tiles
												backgroundRepeat: 'repeat',
											}"
										></div>
										<div
											class="absolute top-0 right-0 opacity-0 group-hover:opacity-100 transition-opacity bg-gray-800 rounded p-1 flex gap-1"
										>
											<button
												class="p-1 text-white hover:bg-gray-700 rounded"
												title="Rotate Left"
												@click.stop="rotateLeft(index)"
											>
												↺
											</button>
											<button
												class="p-1 text-white hover:bg-gray-700 rounded"
												title="Rotate Right"
												@click.stop="rotateRight(index)"
											>
												↻
											</button>
										</div>
										<div
											class="absolute bottom-0 left-0 bg-black bg-opacity-50 text-white text-xs px-1 rounded"
										>
											{{ Math.round(image.width * 10) / 10 }}cm ×
											{{ Math.round(image.height * 10) / 10 }}cm
										</div>
										<div
											class="absolute bottom-0 right-0 w-4 h-4 bg-white opacity-50 hover:opacity-100 cursor-se-resize"
											@mousedown.stop="(e) => handleCornerMouseDown(e, index)"
										></div>
									</div>
								</div>

								<!-- Selection box (moved to top) -->
								<div
									v-if="isSelecting"
									class="absolute border-2 border-blue-500 bg-transparent pointer-events-none"
									:style="{
										left: `${selectionBox.x}px`,
										top: `${selectionBox.y}px`,
										width: `${selectionBox.width}px`,
										height: `${selectionBox.height}px`,
										zIndex: '2',
									}"
								></div>
							</template>
							<div v-else class="h-full flex items-center justify-center text-gray-400">
								Add images to create a PDF
							</div>
						</div>
					</div>
				</div>
			</div>

			<div v-if="selectedImageIndex !== -1" class="w-64 bg-gray-800 rounded-lg p-4 text-white">
				<h3 class="text-lg font-semibold mb-4">Image Details</h3>
				<div class="space-y-2">
					<div>
						<label class="block text-sm text-gray-400">Filename</label>
						<div class="break-all">{{ images[selectedImageIndex].filename }}</div>
					</div>
					<div>
						<label class="block text-sm text-gray-400">Position</label>
						<div class="flex gap-2 items-center">
							<div class="flex items-center gap-1">
								<span class="text-sm">X:</span>
								<input
									v-model.number="images[selectedImageIndex].position.x"
									type="number"
									class="w-20 px-2 py-1 bg-[#3a3a3a] rounded border border-[#2b2b2b] focus:border-[#0a84ff] text-sm"
									step="0.1"
									@input="constrainPosition(selectedImageIndex)"
								/>
							</div>
							<div class="flex items-center gap-1">
								<span class="text-sm">Y:</span>
								<input
									v-model.number="images[selectedImageIndex].position.y"
									type="number"
									class="w-20 px-2 py-1 bg-[#3a3a3a] rounded border border-[#2b2b2b] focus:border-[#0a84ff] text-sm"
									step="0.1"
									@input="constrainPosition(selectedImageIndex)"
								/>
							</div>
							<span class="text-sm text-gray-400">cm</span>
						</div>
					</div>
					<div>
						<label class="block text-sm text-gray-400">Dimensions</label>
						<div>
							Width: {{ Math.round(images[selectedImageIndex].width * 10) / 10 }}cm Height:
							{{ Math.round(images[selectedImageIndex].height * 10) / 10 }}cm
						</div>
					</div>
					<div>
						<label class="block text-sm text-gray-400">Rotation</label>
						<div>{{ images[selectedImageIndex].rotation }}°</div>
					</div>
					<div>
						<label class="block text-sm text-gray-400">Type</label>
						<div>{{ images[selectedImageIndex].type.toUpperCase() }}</div>
					</div>
				</div>
			</div>
		</div>

		<div class="flex items-center justify-between px-4 py-2 bg-[#2b2b2b] text-[#8b8b8b] border-t border-[#3a3a3a]">
			<div class="flex items-center justify-between w-full">
				<div class="flex items-center gap-4">
					<div class="flex items-center gap-2">
						<span>Surface:</span>
						<input
							v-model.number="surfaceWidth"
							type="number"
							class="w-16 px-2 py-1 bg-[#3a3a3a] rounded border border-[#2b2b2b] focus:border-[#0a84ff]"
							min="10"
							max="1000"
							@input="updateSurfaceDimensions(surfaceWidth, surfaceHeight)"
						/>
						<span>×</span>
						<input
							v-model.number="surfaceHeight"
							type="number"
							class="w-16 px-2 py-1 bg-[#3a3a3a] rounded border border-[#2b2b2b] focus:border-[#0a84ff]"
							min="10"
							max="1000"
							@input="updateSurfaceDimensions(surfaceWidth, surfaceHeight)"
						/>
						<span>cm</span>
					</div>
					<div class="flex items-center gap-2">
						<span>Zoom:</span>
						<span>{{ Math.round(zoom * 100) }}%</span>
					</div>
				</div>
				<div class="flex items-center gap-2 text-sm">
					<span class="capitalize">{{ systemPlatform }}:</span>
					<span>{{ usedMemory }}GB / {{ totalMemory }}GB</span>
				</div>
			</div>
		</div>
	</div>
</template>

<style scoped>
.viewer-container {
	height: calc(100vh - 190px); /* Account for ruler height and bottom bar */
	overflow: hidden;
}

.viewer {
	position: absolute;
	background-image: linear-gradient(45deg, #2c2c2c 25%, transparent 25%),
		linear-gradient(-45deg, #2c2c2c 25%, transparent 25%), linear-gradient(45deg, transparent 75%, #2c2c2c 75%),
		linear-gradient(-45deg, transparent 75%, #2c2c2c 75%);
	background-size: 20px 20px;
	background-position:
		0 0,
		0 10px,
		10px -10px,
		-10px 0px;
	cursor: default;
	user-select: none;
	will-change: transform;
}

/* Add ruler styles */
.ruler-mark {
	position: absolute;
	background: #8b8b8b;
}
</style><|MERGE_RESOLUTION|>--- conflicted
+++ resolved
@@ -88,7 +88,7 @@
 
 // Add custom directive for auto-focus
 const vFocus = {
-	mounted: (el: HTMLElement) => el.focus(),
+	mounted: (el: HTMLElement) => el.focus(),,
 }
 
 function updateSurfaceDimensions(width: number, height: number) {
@@ -137,6 +137,7 @@
 		const deltaX = pixelsToCm(e.clientX - startPos.value.x) / zoom.value
 		const deltaY = pixelsToCm(e.clientY - startPos.value.y) / zoom.value
 
+
 		// Calculate new dimensions
 		let newWidth = Math.max(1, startDimensions.value.width + deltaX)
 		let newHeight = Math.max(1, startDimensions.value.height + deltaY)
@@ -172,6 +173,8 @@
 
 		// Check snapping for the dragged image
 		const moveSpeed = Math.sqrt(offsetX * offsetX + offsetY * offsetY)
+		if (moveSpeed < 0.5) {
+			// Only snap when moving very slowly
 		if (moveSpeed < 0.5) {
 			// Only snap when moving very slowly
 			images.value.forEach((otherImage, index) => {
@@ -181,8 +184,11 @@
 					const currentRight = newX + image.width
 					const currentCenterX = newX + image.width / 2
 
+					const currentCenterX = newX + image.width / 2
+
 					const otherLeft = otherImage.position.x
 					const otherRight = otherImage.position.x + otherImage.width
+					const otherCenterX = otherImage.position.x + otherImage.width / 2
 					const otherCenterX = otherImage.position.x + otherImage.width / 2
 
 					const verticalAlignments = [
@@ -194,7 +200,7 @@
 						{ pos: currentRight, target: otherCenterX }, // Right to Center
 						{ pos: currentCenterX, target: otherLeft }, // Center to Left
 						{ pos: currentCenterX, target: otherRight }, // Center to Right
-						{ pos: currentCenterX, target: otherCenterX }, // Center to Center
+						{ pos: currentCenterX, target: otherCenterX },, // Center to Center
 					]
 
 					for (const align of verticalAlignments) {
@@ -205,6 +211,8 @@
 							const offset = align.pos - currentLeft
 							const snapStrength = 1 - distance / snapThreshold.value
 							const targetOffset = align.target - offset - image.position.x
+							const snapStrength = 1 - distance / snapThreshold.value
+							const targetOffset = align.target - offset - image.position.x
 							finalOffsetX = offsetX + (targetOffset - offsetX) * snapStrength
 							break
 						}
@@ -215,8 +223,11 @@
 					const currentBottom = newY + image.height
 					const currentCenterY = newY + image.height / 2
 
+					const currentCenterY = newY + image.height / 2
+
 					const otherTop = otherImage.position.y
 					const otherBottom = otherImage.position.y + otherImage.height
+					const otherCenterY = otherImage.position.y + otherImage.height / 2
 					const otherCenterY = otherImage.position.y + otherImage.height / 2
 
 					const horizontalAlignments = [
@@ -228,7 +239,7 @@
 						{ pos: currentBottom, target: otherCenterY }, // Bottom to Center
 						{ pos: currentCenterY, target: otherTop }, // Center to Top
 						{ pos: currentCenterY, target: otherBottom }, // Center to Bottom
-						{ pos: currentCenterY, target: otherCenterY }, // Center to Center
+						{ pos: currentCenterY, target: otherCenterY },, // Center to Center
 					]
 
 					for (const align of horizontalAlignments) {
@@ -237,6 +248,8 @@
 							hasSnapped = true
 							snapGuides.value.horizontal = align.target
 							const offset = align.pos - currentTop
+							const snapStrength = 1 - distance / snapThreshold.value
+							const targetOffset = align.target - offset - image.position.y
 							const snapStrength = 1 - distance / snapThreshold.value
 							const targetOffset = align.target - offset - image.position.y
 							finalOffsetY = offsetY + (targetOffset - offsetY) * snapStrength
@@ -393,137 +406,76 @@
 			],
 		})
 
-<<<<<<< HEAD
-		if (!selected) {
-			return
-		}
-
-		// Start loading only after file is selected and we're about to read it
-		isLoadingImage.value = true
-		const filePath = selected as string
-		const extension = filePath.toLowerCase().split('.').pop() || ''
-		const imageBytes = await readFile(filePath)
-		const type = extension === 'png' ? 'png' : 'jpg'
-		const blob = new Blob([imageBytes], { type: `image/${type}` })
-		const url = URL.createObjectURL(blob)
-		const filename = filePath.split(/[/\\]/).pop() || ''
-
-		// Create an image element to get dimensions
-		const img = new Image()
-		await new Promise((resolve) => {
-			img.onload = resolve
+		if (selected) {
+			const imageBytes = await readFile(selected as string)
+			const type = selected.toLowerCase().endsWith('.png') ? 'png' : 'jpg'
+			const blob = new Blob([imageBytes], { type: `image/${type}` })
+			const url = URL.createObjectURL(blob)
+			
+			const filename = (selected as string).split(/[/\\]/).pop() || ''
+
+			// Create temporary image to get dimensions
+			const img = new Image()
 			img.src = url
-		})
-
-		// Convert pixel dimensions to cm (assuming 96 DPI)
-		const dpi = 96
-		const width = (img.width / dpi) * 2.54
-		const height = (img.height / dpi) * 2.54
-
-		images.value.push({
-			data: imageBytes,
-			type,
-			url,
-			position: { x: 0, y: 0 },
-			rotation: 0,
-			scale: 1,
-			width,
-			height,
-			isResizing: false,
-			filename,
-		})
-
-		await updatePDF()
+			await new Promise((resolve) => {
+				img.onload = resolve
+			})
+
+			// Try to get resolution from EXIF data
+			let xResolution = 72 // Default resolution
+			let yResolution = 72
+			let resolutionUnit = 2 // 2 = inches, 3 = cm
+
+			try {
+				const exifData = ExifReader.load(imageBytes)
+				if (exifData?.exif) {
+					xResolution = exifData.exif.XResolution || xResolution
+					yResolution = exifData.exif.YResolution || yResolution
+					resolutionUnit = exifData.exif.ResolutionUnit || resolutionUnit
+				}
+			} catch (e) {
+				console.warn('Could not read EXIF data, using default resolution')
+			}
+
+			// Convert to DPI if resolution unit is cm
+			if (resolutionUnit === 3) {
+				xResolution = xResolution * 2.54
+				yResolution = yResolution * 2.54
+			}
+
+			// Convert pixel dimensions to cm
+			const widthCm = (img.width / xResolution) * 2.54
+			const heightCm = (img.height / yResolution) * 2.54
+
+			// Only scale down if larger than surface
+			let finalWidthCm = widthCm
+			let finalHeightCm = heightCm
+
+			if (widthCm > surfaceWidth.value || heightCm > surfaceHeight.value) {
+				const scaleW = surfaceWidth.value / widthCm
+				const scaleH = surfaceHeight.value / heightCm
+				const scale = Math.min(scaleW, scaleH)
+				finalWidthCm *= scale
+				finalHeightCm *= scale
+			}
+
+			images.value.push({
+				data: imageBytes,
+				type,
+				url,
+				position: { x: 0, y: 0 },
+				rotation: 0,
+				scale: 1,
+				width: finalWidthCm,
+				height: finalHeightCm,
+				isResizing: false,
+				filename,
+			})
+
+			await updatePDF()
+		}
 	} catch (error) {
-		console.error('Error processing file:', error)
-	} finally {
-		isLoadingImage.value = false
-		isFileMenuOpen.value = false  // Close menu after completion
-=======
-		if (selected) {
-			const filePath = selected as string
-			const extension = filePath.toLowerCase().split('.').pop() || ''
-
-			if (extension === 'mif') {
-				// Handle MIF file
-				try {
-					console.log('Selected MIF file:', filePath)
-					const mifData = await invoke('open_mif', {
-						request: {
-							file_path: filePath,
-						},
-					})
-					console.log('MIF file loaded, creating preview')
-
-					// Create blob from the returned PNG data
-					const mifBuffer = mifData as number[]
-					const blob = new Blob([new Uint8Array(mifBuffer)], { type: 'image/png' })
-					const url = URL.createObjectURL(blob)
-					const filename = filePath.split(/[/\\]/).pop() || ''
-
-					// Add as a new image
-					images.value.push({
-						data: new Uint8Array(mifBuffer),
-						type: 'png',
-						url,
-						position: { x: 0, y: 0 },
-						rotation: 0,
-						scale: 1,
-						width: 10, // Default size in cm
-						height: 10,
-						isResizing: false,
-						filename,
-					})
-
-					await updatePDF()
-				} catch (error) {
-					console.error('Error processing MIF file:', error)
-				}
-			} else {
-				// Handle regular image file
-				const imageBytes = await readFile(filePath)
-				const type = extension === 'png' ? 'png' : 'jpg'
-				const blob = new Blob([imageBytes], { type: `image/${type}` })
-				const url = URL.createObjectURL(blob)
-				const filename = filePath.split(/[/\\]/).pop() || ''
-
-				// Send image data to Rust for processing
-				try {
-					const processedData = await invoke('process_image', {
-						imageData: {
-							data: Array.from(imageBytes),
-							image_type: type,
-							width: 0,
-							height: 0,
-							filename,
-						},
-					})
-
-					// Use the processed data from Rust
-					const { width, height } = processedData as any
-
-					images.value.push({
-						data: imageBytes,
-						type,
-						url,
-						position: { x: 0, y: 0 },
-						rotation: 0,
-						scale: 1,
-						width,
-						height,
-						isResizing: false,
-						filename,
-					})
-
-					await updatePDF()
-				} catch (error) {
-					console.error('Error processing image in Rust:', error)
-				}
-			}
-		}
-	} catch (error) {
-		console.error('Error processing file:', error)
->>>>>>> 90fdab04
+		console.error('Error processing image:', error)
 	}
 }
 
@@ -968,20 +920,16 @@
 			filters: [{ name: 'JSON', extensions: ['json'] }],
 		})
 
-<<<<<<< HEAD
-		if (!selected) {
-			return
-=======
 		if (selected) {
 			const fileContent = await readFile(selected as string)
 			const projectData = JSON.parse(new TextDecoder().decode(fileContent))
-
+			
 			// Convert array data back to Uint8Array for images
 			const processedImages = projectData.images.map((img: any) => ({
 				...img,
-				data: new Uint8Array(img.data),
+				data: new Uint8Array(img.data)
 			}))
-
+			
 			// Create new project from loaded data
 			const newProject: ProjectData = {
 				id: crypto.randomUUID(),
@@ -990,36 +938,11 @@
 				surfaceHeight: projectData.surfaceHeight,
 				images: processedImages,
 				position: projectData.position || { x: 0, y: 0 },
-				zoom: projectData.zoom || 1,
+				zoom: projectData.zoom || 1
 			}
 			projects.value.push(newProject)
 			switchProject(newProject.id)
->>>>>>> 90fdab04
-		}
-
-		// Start loading only after file is selected and we're about to read it
-		isLoadingProject.value = true
-		const fileContent = await readFile(selected as string)
-		const projectData = JSON.parse(new TextDecoder().decode(fileContent))
-
-		// Convert array data back to Uint8Array for images
-		const processedImages = projectData.images.map((img: any) => ({
-			...img,
-			data: new Uint8Array(img.data),
-		}))
-
-		// Create new project from loaded data
-		const newProject: ProjectData = {
-			id: crypto.randomUUID(),
-			name: (selected as string).split(/[/\\]/).pop()?.replace('.json', '') || 'Untitled',
-			surfaceWidth: projectData.surfaceWidth,
-			surfaceHeight: projectData.surfaceHeight,
-			images: processedImages,
-			position: projectData.position || { x: 0, y: 0 },
-			zoom: projectData.zoom || 1,
-		}
-		projects.value.push(newProject)
-		switchProject(newProject.id)
+		}
 	} catch (error) {
 		console.error('Error loading project:', error)
 	} finally {
@@ -1554,27 +1477,9 @@
 						@mousedown="handleViewerMouseDown"
 						@mousemove.stop="handleViewerMouseMove"
 						@mouseup.stop="handleViewerMouseUp"
+						:class="{ 'cursor-grab': isSpacePressed, 'cursor-grabbing': isPanning }"
 					>
-<<<<<<< HEAD
-						<!-- Loading overlay for the surface -->
-						<div
-							v-if="isLoadingProject || isLoadingImage"
-							class="absolute inset-0 z-50 backdrop-blur-[2px] flex items-center justify-center"
-							style="pointer-events: none;"
-						>
-							<div 
-								class="bg-[#2b2b2b] bg-opacity-80 rounded-lg p-6 flex flex-col items-center gap-4 shadow-lg"
-							>
-								<div class="w-8 h-8 border-4 border-t-blue-500 border-[#3a3a3a] rounded-full animate-spin"></div>
-								<div class="text-white text-sm">
-									{{ isLoadingProject ? 'Loading Project...' : 'Processing Image...' }}
-								</div>
-							</div>
-						</div>
-
-=======
->>>>>>> 90fdab04
-						<div
+						<div 
 							class="viewer absolute"
 							:style="{
 								width: cmToPixels(surfaceWidth) + 'px',
